from .mdp import MDP, AbstractMDP

<<<<<<< HEAD
# import numpy as np
from jax import jit
import jax.numpy as jnp
from jax.config import config
from functools import partial
=======
import numpy as onp
import jax.numpy as np
from jax.config import config
from tqdm import tqdm
>>>>>>> aa3cdf77

config.update("jax_enable_x64", True)
config.update('jax_platform_name', 'cpu')

def memory_cross_product(amdp, T_mem):
    """
    Returns AMDP resulting from cross product of the underlying MDP with given memory function

    :param amdp:  AMDP
    :param T_mem: memory transition function
    """
    T = amdp.T
    R = amdp.R
    phi = amdp.phi
    n_states = T.shape[-1]
    n_states_m = T_mem.shape[-1]

    T_x, R_x, p0_x, phi_x = functional_memory_cross_product(n_states_m, n_states, T, T_mem, phi, R,
                                                            amdp.p0)

    mdp_x = MDP(T_x, R_x, p0_x, amdp.gamma)
    return AbstractMDP(mdp_x, phi_x)

@partial(jit, static_argnums=[0, 1])
def functional_memory_cross_product(n_states_m: int, n_states: int, T: jnp.ndarray,
                                    T_mem: jnp.ndarray, phi: jnp.ndarray, R: jnp.ndarray,
                                    p0: jnp.ndarray):
    n_states_x = n_states_m * n_states
    # T_x = jnp.zeros((T.shape[0], n_states_x, n_states_x))
    #
    #
    # R_x = jnp.zeros((R.shape[0], n_states_x, n_states_x))
    # phi_x = jnp.zeros((n_states_x, phi.shape[-1] * n_states_m))

    # Rewards only depend on MDP (not memory function)
    R_x = R.repeat(n_states_m, axis=1).repeat(n_states_m, axis=2)

    # T_mem_phi is like T_pi
<<<<<<< HEAD
    # It is SMxM
    T_mem_phi = jnp.tensordot(phi, T_mem, axes=1)

    # Outer product that compacts the 2 i
    T_x = jnp.einsum('ijk,lim->lijmk', T_mem_phi, T).reshape(T.shape[0], n_states_x, n_states_x)
=======
    # It is SxAxMxM
    T_mem_phi = np.tensordot(phi, T_mem.swapaxes(0, 1), axes=1)

    # Outer product that compacts the two i dimensions and the two l dimensions
    # (SxAxMxM, AxSxS -> AxSMxSM), where SM=x
    T_x = np.einsum('iljk,lim->lijmk', T_mem_phi, T).reshape(T.shape[0], n_states_x, n_states_x)
>>>>>>> aa3cdf77

    # The new obs_x are the original obs times memory states
    # E.g. obs={r,b} and mem={0,1} -> obs_x={r0,r1,b0,b1}
    phi_x = jnp.kron(phi, jnp.eye(n_states_m))

    # Assuming memory starts with all 0s
<<<<<<< HEAD
    p0_x = jnp.zeros(n_states_x)
    p0_x = p0_x.at[::n_states_m].set(p0)

    return T_x, R_x, p0_x, phi_x
=======
    p0_x = np.zeros(n_states_x)
    p0_x = p0_x.at[::n_states_m].set(amdp.p0)
    mdp_x = MDP(T_x, R_x, p0_x, amdp.gamma)
    return AbstractMDP(mdp_x, phi_x)

def generate_1bit_mem_fns(n_obs, n_actions):
    """
    Generates all possible deterministic 1 bit memory functions with given number of obs and actions.
    There are M^(MZA) memory functions.
    1 bit means M=2.

    Example:
    For 2 obs (r, b) and 2 actions (up, down), binary_mp=10011000 looks like:

    m o_a    mp
    -----------
    0 r_up   1
    0 r_down 0
    0 b_up   0
    0 b_down 1
    1 r_up   1
    1 r_down 0
    1 b_up   0
    1 b_down 0

    """
    # TODO: add tests
    n_mem_states = 2
    fns = []

    MZA = n_mem_states * n_obs * n_actions
    for i in tqdm(range(n_mem_states**(MZA))):
        T_mem = generate_mem_fn(i, n_mem_states, n_obs, n_actions)
        fns.append(T_mem)

    return fns

def generate_mem_fn(mem_fn_id, n_mem_states, n_obs, n_actions):
    """Generate the AxZxMxM memory function transition matrix for the given
    mem_fn_id and sizes.

    :param mem_fn_id: a decimal number whose binary representation is m'
    """

    MZA = n_mem_states * n_obs * n_actions
    n_valid_mem_fns = n_mem_states**MZA
    if mem_fn_id is not None and (mem_fn_id >= n_valid_mem_fns or mem_fn_id < 0):
        raise ValueError(f'Unknown mem_fn_id: {mem_fn_id}')

    binary_mp = format(mem_fn_id, 'b').zfill(MZA)
    T_mem = onp.zeros((n_actions, n_obs, n_mem_states, n_mem_states))
    for m in range(n_mem_states):
        for ob in range(n_obs):
            for a in range(n_actions):
                mp = int(binary_mp[m * n_obs * n_actions + ob * n_actions + a])
                T_mem[a, ob, m, mp] = 1
    return T_mem
>>>>>>> aa3cdf77
<|MERGE_RESOLUTION|>--- conflicted
+++ resolved
@@ -1,20 +1,15 @@
 from .mdp import MDP, AbstractMDP
 
-<<<<<<< HEAD
-# import numpy as np
+import numpy as np
 from jax import jit
 import jax.numpy as jnp
 from jax.config import config
 from functools import partial
-=======
-import numpy as onp
-import jax.numpy as np
-from jax.config import config
 from tqdm import tqdm
->>>>>>> aa3cdf77
 
 config.update("jax_enable_x64", True)
 config.update('jax_platform_name', 'cpu')
+
 
 def memory_cross_product(amdp, T_mem):
     """
@@ -35,6 +30,7 @@
     mdp_x = MDP(T_x, R_x, p0_x, amdp.gamma)
     return AbstractMDP(mdp_x, phi_x)
 
+
 @partial(jit, static_argnums=[0, 1])
 def functional_memory_cross_product(n_states_m: int, n_states: int, T: jnp.ndarray,
                                     T_mem: jnp.ndarray, phi: jnp.ndarray, R: jnp.ndarray,
@@ -50,36 +46,22 @@
     R_x = R.repeat(n_states_m, axis=1).repeat(n_states_m, axis=2)
 
     # T_mem_phi is like T_pi
-<<<<<<< HEAD
     # It is SMxM
     T_mem_phi = jnp.tensordot(phi, T_mem, axes=1)
 
     # Outer product that compacts the 2 i
     T_x = jnp.einsum('ijk,lim->lijmk', T_mem_phi, T).reshape(T.shape[0], n_states_x, n_states_x)
-=======
-    # It is SxAxMxM
-    T_mem_phi = np.tensordot(phi, T_mem.swapaxes(0, 1), axes=1)
-
-    # Outer product that compacts the two i dimensions and the two l dimensions
-    # (SxAxMxM, AxSxS -> AxSMxSM), where SM=x
-    T_x = np.einsum('iljk,lim->lijmk', T_mem_phi, T).reshape(T.shape[0], n_states_x, n_states_x)
->>>>>>> aa3cdf77
 
     # The new obs_x are the original obs times memory states
     # E.g. obs={r,b} and mem={0,1} -> obs_x={r0,r1,b0,b1}
     phi_x = jnp.kron(phi, jnp.eye(n_states_m))
 
     # Assuming memory starts with all 0s
-<<<<<<< HEAD
     p0_x = jnp.zeros(n_states_x)
     p0_x = p0_x.at[::n_states_m].set(p0)
 
     return T_x, R_x, p0_x, phi_x
-=======
-    p0_x = np.zeros(n_states_x)
-    p0_x = p0_x.at[::n_states_m].set(amdp.p0)
-    mdp_x = MDP(T_x, R_x, p0_x, amdp.gamma)
-    return AbstractMDP(mdp_x, phi_x)
+
 
 def generate_1bit_mem_fns(n_obs, n_actions):
     """
@@ -113,6 +95,7 @@
 
     return fns
 
+
 def generate_mem_fn(mem_fn_id, n_mem_states, n_obs, n_actions):
     """Generate the AxZxMxM memory function transition matrix for the given
     mem_fn_id and sizes.
@@ -126,11 +109,10 @@
         raise ValueError(f'Unknown mem_fn_id: {mem_fn_id}')
 
     binary_mp = format(mem_fn_id, 'b').zfill(MZA)
-    T_mem = onp.zeros((n_actions, n_obs, n_mem_states, n_mem_states))
+    T_mem = np.zeros((n_actions, n_obs, n_mem_states, n_mem_states))
     for m in range(n_mem_states):
         for ob in range(n_obs):
             for a in range(n_actions):
                 mp = int(binary_mp[m * n_obs * n_actions + ob * n_actions + a])
                 T_mem[a, ob, m, mp] = 1
-    return T_mem
->>>>>>> aa3cdf77
+    return T_mem